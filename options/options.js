--- conflicted
+++ resolved
@@ -438,20 +438,12 @@
       this.config.enableDebugLogging || false;
 
     // Branding settings
-<<<<<<< HEAD
     this.elements.companyName.value = this.brandingConfig?.companyName || "";
     this.elements.productName.value = this.brandingConfig?.productName || "";
     this.elements.supportEmail.value = this.brandingConfig?.supportEmail || "";
     this.elements.primaryColor.value = this.brandingConfig?.primaryColor || "#F77F00";
     this.elements.logoUrl.value = this.brandingConfig?.logoUrl || "";
     this.elements.customCss.value = this.brandingConfig?.customCss || "";
-=======
-    this.elements.companyName.value = this.brandingConfig.companyName;
-    this.elements.productName.value = this.brandingConfig.productName;
-    this.elements.supportEmail.value = this.brandingConfig.supportEmail;
-    this.elements.primaryColor.value = this.brandingConfig.primaryColor;
-    this.elements.logoUrl.value = this.brandingConfig.logoUrl;
->>>>>>> 887a90e0
   }
 
   switchSection(sectionName) {
